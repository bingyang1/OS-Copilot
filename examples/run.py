import os
import argparse
import logging
from datasets import load_dataset
from jarvis.agent.jarvis_agent import JarvisAgent

class GAIALoader:
    def __init__(self, cache_dir=None):
        if cache_dir != None:
            assert os.path.exists(cache_dir), f"Cache directory {cache_dir} does not exist."
            self.cache_dir = cache_dir
            try:
                self.dataset = load_dataset("gaia-benchmark/GAIA", "2023_level1", cache_dir=self.cache_dir)
            except Exception as e:
                raise Exception(f"Failed to load GAIA dataset: {e}")
        else:
            self.dataset = load_dataset("gaia-benchmark/GAIA", "2023_level1")
            
        
    def get_data_by_task_id(self, task_id):
        if self.dataset is None or 'validation' not in self.dataset:
            raise ValueError("Dataset not loaded or validation set not available.")

        validation_set = self.dataset['validation']
        for record in validation_set:
            if record['task_id'] == task_id:
                return record
        return None

def main():
    parser = argparse.ArgumentParser(description='Inputs')
    parser.add_argument('--action_lib_path', type=str, default='../jarvis/action_lib', help='tool repo path')
    parser.add_argument('--config_path', type=str, default='config.json', help='openAI config file path')
    parser.add_argument('--query', type=str, default=None, help='user query')
    parser.add_argument('--query_file_path', type=str, default='', help='user query file path')
<<<<<<< HEAD
    parser.add_argument('--task_id', type=str, default="e1fc63a2-da7a-432f-be78-7c4a95598703", help='GAIA dataset task_id')
=======
    parser.add_argument('--task_id', type=str, default="4b650a35-8529-4695-89ed-8dc7a500a498", help='GAIA dataset task_id')
>>>>>>> afe9a358
    parser.add_argument('--cache_dir', type=str, default=None, help='GAIA dataset cache dir path')
    parser.add_argument('--logging_filedir', type=str, default='log', help='GAIA dataset cache dir path')
    args = parser.parse_args()

    task_id = args.task_id
    query = args.query
    
    logging.basicConfig(filename=os.path.join(args.logging_filedir, "{}.log".format(task_id)), level=logging.INFO, format='%(asctime)s - %(levelname)s - %(message)s')

    jarvis_agent = JarvisAgent(config_path=args.config_path, action_lib_dir=args.action_lib_path)
    planning_agent = jarvis_agent.planner
    retrieve_agent = jarvis_agent.retriever
    execute_agent = jarvis_agent.executor

    if task_id:
        print('Use the task_id {} to get the corresponding question in the GAIA dataset.'.format(task_id))
        data = GAIALoader(args.cache_dir).get_data_by_task_id(task_id)
        task = 'Your task is: {0}\nThe path of the files you need to use(if exists): {1}'.format(data['Question'], data['file_path'])
    elif task_id == None and query != '':
        task = 'Your task is: {0}\nThe path of the files you need to use(if exists): {1}'.format(args.query, args.query_file_path)
    else:
        raise ValueError("Task_id and query cannot be both None or both not None.")
    print('Task:\n'+task)


    # relevant action 
    retrieve_action_name = retrieve_agent.retrieve_action_name(task)
    retrieve_action_description_pair = retrieve_agent.retrieve_action_description_pair(retrieve_action_name)

    # decompose task
    planning_agent.decompose_task(task, retrieve_action_description_pair)

    # iter each subtask
    while planning_agent.execute_list:
        action = planning_agent.execute_list[0]
        action_node = planning_agent.action_node[action]
        description = action_node.description
        code = ''
        # The return value of the current task
        result = ''
        next_action = action_node.next_action
        relevant_code = {}
        type = action_node.type
        pre_tasks_info = planning_agent.get_pre_tasks_info(action)
        if type == 'Code':
            # retrieve existing action
            retrieve_name = retrieve_agent.retrieve_action_name(description, 3)
            relevant_code = retrieve_agent.retrieve_action_code_pair(retrieve_name)
        # task execute step
        if type == 'QA':
            result = execute_agent.question_and_answer_action(pre_tasks_info, description)
            print(result)
        else:
            invoke = ''
            if type == 'API':
                api_path = execute_agent.extract_API_Path(description)
                code = execute_agent.api_action(description, api_path, pre_tasks_info)
            else:
                code, invoke = execute_agent.generate_action(action, description, pre_tasks_info, relevant_code)
            # Execute python tool class code
            state = execute_agent.execute_action(code, invoke, type)   
            result = state.result 
        logging.info(result) 
        # Check whether the code runs correctly, if not, amend the code
        if type == 'Code':
            need_mend = False
            trial_times = 0
            critique = ''
            score = 0
            # If no error is reported, check whether the task is completed
            if state.error == None:
                critique, judge, score = execute_agent.judge_action(code, description, state, next_action)
                if not judge:
                    print("critique: {}".format(critique))
                    need_mend = True
            else:
                #  Determine whether it is caused by an error outside the code
                reasoning, error_type = execute_agent.analysis_action(code, description, state)
                if error_type == 'replan':
                    relevant_action_name = retrieve_agent.retrieve_action_name(reasoning)
                    relevant_action_description_pair = retrieve_agent.retrieve_action_description_pair(relevant_action_name)
                    planning_agent.replan_task(reasoning, action, relevant_action_description_pair)
                    continue
                need_mend = True   
            # The code failed to complete its task, fix the code
            while (trial_times < execute_agent.max_iter and need_mend == True):
                trial_times += 1
                print("current amend times: {}".format(trial_times))
                new_code, invoke = execute_agent.amend_action(code, description, state, critique, pre_tasks_info)
                critique = ''
                code = new_code
                # Run the current code and check for errors
                state = execute_agent.execute_action(code, invoke, type)
                result = state.result
                logging.info(result) 
                # print(state)
                # Recheck
                if state.error == None:
                    critique, judge, score = execute_agent.judge_action(code, description, state, next_action)
                    # The task execution is completed and the loop exits
                    if judge:
                        need_mend = False
                        break
                    # print("critique: {}".format(critique))
                else: # The code still needs to be corrected
                    need_mend = True

            # If the task still cannot be completed, an error message will be reported.
            if need_mend == True:
                print("I can't Do this Task!!")
                break
            else: # The task is completed, if code is save the code, args_description, action_description in lib
                if score >= 8:
                    execute_agent.store_action(action, code)
        print("Current task execution completed!!!")  
        planning_agent.update_action(action, result, relevant_code, True, type)
        planning_agent.execute_list.remove(action)
if __name__ == '__main__':
    main()
<|MERGE_RESOLUTION|>--- conflicted
+++ resolved
@@ -33,11 +33,7 @@
     parser.add_argument('--config_path', type=str, default='config.json', help='openAI config file path')
     parser.add_argument('--query', type=str, default=None, help='user query')
     parser.add_argument('--query_file_path', type=str, default='', help='user query file path')
-<<<<<<< HEAD
-    parser.add_argument('--task_id', type=str, default="e1fc63a2-da7a-432f-be78-7c4a95598703", help='GAIA dataset task_id')
-=======
-    parser.add_argument('--task_id', type=str, default="4b650a35-8529-4695-89ed-8dc7a500a498", help='GAIA dataset task_id')
->>>>>>> afe9a358
+    parser.add_argument('--task_id', type=str, default="5cfb274c-0207-4aa7-9575-6ac0bd95d9b2", help='GAIA dataset task_id')
     parser.add_argument('--cache_dir', type=str, default=None, help='GAIA dataset cache dir path')
     parser.add_argument('--logging_filedir', type=str, default='log', help='GAIA dataset cache dir path')
     args = parser.parse_args()
