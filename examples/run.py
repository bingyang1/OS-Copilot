import os
import argparse
import logging
from datasets import load_dataset
from jarvis.agent.jarvis_agent import JarvisAgent

class GAIALoader:
    def __init__(self, cache_dir=None):
        if cache_dir != None:
            assert os.path.exists(cache_dir), f"Cache directory {cache_dir} does not exist."
            self.cache_dir = cache_dir
            try:
                self.dataset = load_dataset("gaia-benchmark/GAIA", "2023_level1", cache_dir=self.cache_dir)
            except Exception as e:
                raise Exception(f"Failed to load GAIA dataset: {e}")
        else:
            self.dataset = load_dataset("gaia-benchmark/GAIA", "2023_level1")
            
        
    def get_data_by_task_id(self, task_id):
        if self.dataset is None or 'validation' not in self.dataset:
            raise ValueError("Dataset not loaded or validation set not available.")

        validation_set = self.dataset['validation']
        for record in validation_set:
            if record['task_id'] == task_id:
                return record
        return None

def main():
    parser = argparse.ArgumentParser(description='Inputs')
    parser.add_argument('--action_lib_path', type=str, default='../jarvis/action_lib', help='tool repo path')
    parser.add_argument('--config_path', type=str, default='config.json', help='openAI config file path')
    parser.add_argument('--query', type=str, default=None, help='user query')
    parser.add_argument('--query_file_path', type=str, default='', help='user query file path')
<<<<<<< HEAD
    parser.add_argument('--task_id', type=str, default="9318445f-fe6a-4e1b-acbf-c68228c9906a", help='GAIA dataset task_id')
=======
    parser.add_argument('--task_id', type=str, default="c714ab3a-da30-4603-bacd-d008800188b9", help='GAIA dataset task_id')
>>>>>>> 5b5a3b62
    parser.add_argument('--cache_dir', type=str, default=None, help='GAIA dataset cache dir path')
    parser.add_argument('--logging_filedir', type=str, default='log', help='GAIA dataset cache dir path')
    args = parser.parse_args()

    task_id = args.task_id
    query = args.query
    
    logging.basicConfig(filename=os.path.join(args.logging_filedir, "{}.log".format(task_id)), level=logging.INFO, format='%(asctime)s - %(levelname)s - %(message)s')

    jarvis_agent = JarvisAgent(config_path=args.config_path, action_lib_dir=args.action_lib_path)
    planning_agent = jarvis_agent.planner
    retrieve_agent = jarvis_agent.retriever
    execute_agent = jarvis_agent.executor

    if task_id:
        print('Use the task_id {} to get the corresponding question in the GAIA dataset.'.format(task_id))
        data = GAIALoader(args.cache_dir).get_data_by_task_id(task_id)
        task = 'Your task is: {0}\nThe path of the files you need to use(if exists): {1}.{2}'.format(data['Question'], data['file_path'], data['file_name'].split('.')[-1])
    elif task_id == None and query != '':
        task = 'Your task is: {0}\nThe path of the files you need to use(if exists): {1}'.format(args.query, args.query_file_path)
    else:
        raise ValueError("Task_id and query cannot be both None or both not None.")
    print('Task:\n'+task)
    logging.info(task)

    # relevant action 
    retrieve_action_name = retrieve_agent.retrieve_action_name(task)
    retrieve_action_description_pair = retrieve_agent.retrieve_action_description_pair(retrieve_action_name)

    # decompose task
    planning_agent.decompose_task(task, retrieve_action_description_pair)

    # iter each subtask
    while planning_agent.execute_list:
        action = planning_agent.execute_list[0]
        action_node = planning_agent.action_node[action]
        description = action_node.description
        logging.info("The current subtask is: {subtask}".format(subtask=description))
        code = ''
        # The return value of the current task
        result = ''
        next_action = action_node.next_action
        relevant_code = {}
        type = action_node.type
        pre_tasks_info = planning_agent.get_pre_tasks_info(action)
        if type == 'Code':
            # retrieve existing action
            retrieve_name = retrieve_agent.retrieve_action_name(description, 3)
            relevant_code = retrieve_agent.retrieve_action_code_pair(retrieve_name)
        # task execute step
        if type == 'QA':
            if planning_agent.action_num == 1:
                result = execute_agent.question_and_answer_action(pre_tasks_info, task)
            else:
                result = execute_agent.question_and_answer_action(pre_tasks_info, task, description)
            print(result)
            logging.info(result)
        else:
            invoke = ''
            if type == 'API':
                api_path = execute_agent.extract_API_Path(description)
                code = execute_agent.api_action(description, api_path, pre_tasks_info)
            else:
                code, invoke = execute_agent.generate_action(action, description, pre_tasks_info, relevant_code)
            # Execute python tool class code
            state = execute_agent.execute_action(code, invoke, type)   
            result = state.result 
            logging.info(state) 
        # Check whether the code runs correctly, if not, amend the code
        if type == 'Code':
            need_mend = False
            trial_times = 0
            critique = ''
            score = 0
            # If no error is reported, check whether the task is completed
            if state.error == None:
                critique, judge, score = execute_agent.judge_action(code, description, state, next_action)
                if not judge:
                    print("critique: {}".format(critique))
                    need_mend = True
            else:
                #  Determine whether it is caused by an error outside the code
                reasoning, error_type = execute_agent.analysis_action(code, description, state)
                if error_type == 'replan':
                    relevant_action_name = retrieve_agent.retrieve_action_name(reasoning)
                    relevant_action_description_pair = retrieve_agent.retrieve_action_description_pair(relevant_action_name)
                    planning_agent.replan_task(reasoning, action, relevant_action_description_pair)
                    continue
                need_mend = True   
            # The code failed to complete its task, fix the code
            while (trial_times < execute_agent.max_iter and need_mend == True):
                trial_times += 1
                print("current amend times: {}".format(trial_times))
                new_code, invoke = execute_agent.amend_action(code, description, state, critique, pre_tasks_info)
                critique = ''
                code = new_code
                # Run the current code and check for errors
                state = execute_agent.execute_action(code, invoke, type)
                result = state.result
                logging.info(state) 
                # print(state)
                # Recheck
                if state.error == None:
                    critique, judge, score = execute_agent.judge_action(code, description, state, next_action)
                    # The task execution is completed and the loop exits
                    if judge:
                        need_mend = False
                        break
                    # print("critique: {}".format(critique))
                else: # The code still needs to be corrected
                    need_mend = True

            # If the task still cannot be completed, an error message will be reported.
            if need_mend == True:
                print("I can't Do this Task!!")
                break
            else: # The task is completed, if code is save the code, args_description, action_description in lib
                if score >= 8:
                    execute_agent.store_action(action, code)
        print("Current task execution completed!!!")  
        planning_agent.update_action(action, result, relevant_code, True, type)
        planning_agent.execute_list.remove(action)
if __name__ == '__main__':
    main()
<|MERGE_RESOLUTION|>--- conflicted
+++ resolved
@@ -33,11 +33,7 @@
     parser.add_argument('--config_path', type=str, default='config.json', help='openAI config file path')
     parser.add_argument('--query', type=str, default=None, help='user query')
     parser.add_argument('--query_file_path', type=str, default='', help='user query file path')
-<<<<<<< HEAD
-    parser.add_argument('--task_id', type=str, default="9318445f-fe6a-4e1b-acbf-c68228c9906a", help='GAIA dataset task_id')
-=======
     parser.add_argument('--task_id', type=str, default="c714ab3a-da30-4603-bacd-d008800188b9", help='GAIA dataset task_id')
->>>>>>> 5b5a3b62
     parser.add_argument('--cache_dir', type=str, default=None, help='GAIA dataset cache dir path')
     parser.add_argument('--logging_filedir', type=str, default='log', help='GAIA dataset cache dir path')
     args = parser.parse_args()
