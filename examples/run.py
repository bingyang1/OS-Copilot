import os
import argparse
import logging
from datasets import load_dataset
from jarvis.agent.jarvis_agent import JarvisAgent

class GAIALoader:
    def __init__(self, cache_dir=None):
        if cache_dir != None:
            assert os.path.exists(cache_dir), f"Cache directory {cache_dir} does not exist."
            self.cache_dir = cache_dir
            try:
                self.dataset = load_dataset("gaia-benchmark/GAIA", "2023_level1", cache_dir=self.cache_dir)
            except Exception as e:
                raise Exception(f"Failed to load GAIA dataset: {e}")
        else:
            self.dataset = load_dataset("gaia-benchmark/GAIA", "2023_level1")
            
        
    def get_data_by_task_id(self, task_id):
        if self.dataset is None or 'validation' not in self.dataset:
            raise ValueError("Dataset not loaded or validation set not available.")

        validation_set = self.dataset['validation']
        for record in validation_set:
            if record['task_id'] == task_id:
                return record
        return None

def main():
    parser = argparse.ArgumentParser(description='Inputs')
    parser.add_argument('--action_lib_path', type=str, default='../jarvis/action_lib', help='tool repo path')
    parser.add_argument('--config_path', type=str, default='config.json', help='openAI config file path')
    parser.add_argument('--query', type=str, default=None, help='user query')
    parser.add_argument('--query_file_path', type=str, default='', help='user query file path')
<<<<<<< HEAD
    parser.add_argument('--task_id', type=str, default="4b6bb5f7-f634-410e-815d-e673ab7f8632s", help='GAIA dataset task_id')
=======
<<<<<<< HEAD
    parser.add_argument('--task_id', type=str, default="a0c07678-e491-4bbc-8f0b-07405144218f", help='GAIA dataset task_id')
=======
    parser.add_argument('--task_id', type=str, default="5188369a-3bbe-43d8-8b94-11558f909a08", help='GAIA dataset task_id')
>>>>>>> ae93c44f5f82b3c56dd092755e973089ae754d61
>>>>>>> bb6d3a29
    parser.add_argument('--cache_dir', type=str, default=None, help='GAIA dataset cache dir path')
    parser.add_argument('--logging_filedir', type=str, default='log', help='GAIA dataset cache dir path')
    args = parser.parse_args()

    task_id = args.task_id
    query = args.query
    
    logging.basicConfig(filename=os.path.join(args.logging_filedir, "{}.log".format(task_id)), level=logging.INFO, format='%(asctime)s - %(levelname)s - %(message)s')

    jarvis_agent = JarvisAgent(config_path=args.config_path, action_lib_dir=args.action_lib_path)
    planning_agent = jarvis_agent.planner
    retrieve_agent = jarvis_agent.retriever
    execute_agent = jarvis_agent.executor

    if task_id:
        print('Use the task_id {} to get the corresponding question in the GAIA dataset.'.format(task_id))
        data = GAIALoader(args.cache_dir).get_data_by_task_id(task_id)
        # task = 'Your task is: {0}\nThe path of the files you need to use(if exists): {1}'.format(data['Question'], data['file_path'])
        task = 'Your task is: {0}\nThe path of the files you need to use(if exists): {1}.{2}'.format(data['Question'], data['file_path'], data['file_name'].split('.')[-1])
    elif task_id == None and query != '':
        task = 'Your task is: {0}\nThe path of the files you need to use(if exists): {1}'.format(args.query, args.query_file_path)
    else:
        raise ValueError("Task_id and query cannot be both None or both not None.")
    print('Task:\n'+task)
    logging.info(task)

    # relevant action 
    retrieve_action_name = retrieve_agent.retrieve_action_name(task)
    retrieve_action_description_pair = retrieve_agent.retrieve_action_description_pair(retrieve_action_name)

    # decompose task
    planning_agent.decompose_task(task, retrieve_action_description_pair)

    # iter each subtask
    while planning_agent.execute_list:
        action = planning_agent.execute_list[0]
        action_node = planning_agent.action_node[action]
        description = action_node.description
        logging.info("The current subtask is: {subtask}".format(subtask=description))
        code = ''
        # The return value of the current task
        result = ''
        next_action = action_node.next_action
        relevant_code = {}
        type = action_node.type
        pre_tasks_info = planning_agent.get_pre_tasks_info(action)
        if type == 'Code':
            # retrieve existing action
            retrieve_name = retrieve_agent.retrieve_action_name(description, 3)
            relevant_code = retrieve_agent.retrieve_action_code_pair(retrieve_name)
        # task execute step
        if type == 'QA':
            if planning_agent.action_num == 1:
                result = execute_agent.question_and_answer_action(pre_tasks_info, task)
            else:
                result = execute_agent.question_and_answer_action(pre_tasks_info, task, description)
            print(result)
            logging.info(result)
        else:
            invoke = ''
            if type == 'API':
                api_path = execute_agent.extract_API_Path(description)
                code = execute_agent.api_action(description, api_path, pre_tasks_info)
            else:
                code, invoke = execute_agent.generate_action(action, description, pre_tasks_info, relevant_code)
            # Execute python tool class code
            state = execute_agent.execute_action(code, invoke, type)   
            result = state.result 
            logging.info(state) 
        # Check whether the code runs correctly, if not, amend the code
        if type == 'Code':
            need_mend = False
            trial_times = 0
            critique = ''
            score = 0
            # If no error is reported, check whether the task is completed
            if state.error == None:
                critique, judge, score = execute_agent.judge_action(code, description, state, next_action)
                if not judge:
                    print("critique: {}".format(critique))
                    need_mend = True
            else:
                #  Determine whether it is caused by an error outside the code
                reasoning, error_type = execute_agent.analysis_action(code, description, state)
                if error_type == 'replan':
                    relevant_action_name = retrieve_agent.retrieve_action_name(reasoning)
                    relevant_action_description_pair = retrieve_agent.retrieve_action_description_pair(relevant_action_name)
                    planning_agent.replan_task(reasoning, action, relevant_action_description_pair)
                    continue
                need_mend = True   
            # The code failed to complete its task, fix the code
            while (trial_times < execute_agent.max_iter and need_mend == True):
                trial_times += 1
                print("current amend times: {}".format(trial_times))
                new_code, invoke = execute_agent.amend_action(code, description, state, critique, pre_tasks_info)
                critique = ''
                code = new_code
                # Run the current code and check for errors
                state = execute_agent.execute_action(code, invoke, type)
                result = state.result
                logging.info(state) 
                # print(state)
                # Recheck
                if state.error == None:
                    critique, judge, score = execute_agent.judge_action(code, description, state, next_action)
                    # The task execution is completed and the loop exits
                    if judge:
                        need_mend = False
                        break
                    # print("critique: {}".format(critique))
                else: # The code still needs to be corrected
                    need_mend = True

            # If the task still cannot be completed, an error message will be reported.
            if need_mend == True:
                print("I can't Do this Task!!")
                break
            else: # The task is completed, if code is save the code, args_description, action_description in lib
                if score >= 8:
                    execute_agent.store_action(action, code)
        print("Current task execution completed!!!")  
        planning_agent.update_action(action, result, relevant_code, True, type)
        planning_agent.execute_list.remove(action)
if __name__ == '__main__':
    main()
<|MERGE_RESOLUTION|>--- conflicted
+++ resolved
@@ -33,15 +33,10 @@
     parser.add_argument('--config_path', type=str, default='config.json', help='openAI config file path')
     parser.add_argument('--query', type=str, default=None, help='user query')
     parser.add_argument('--query_file_path', type=str, default='', help='user query file path')
-<<<<<<< HEAD
+
     parser.add_argument('--task_id', type=str, default="4b6bb5f7-f634-410e-815d-e673ab7f8632s", help='GAIA dataset task_id')
-=======
-<<<<<<< HEAD
-    parser.add_argument('--task_id', type=str, default="a0c07678-e491-4bbc-8f0b-07405144218f", help='GAIA dataset task_id')
-=======
-    parser.add_argument('--task_id', type=str, default="5188369a-3bbe-43d8-8b94-11558f909a08", help='GAIA dataset task_id')
->>>>>>> ae93c44f5f82b3c56dd092755e973089ae754d61
->>>>>>> bb6d3a29
+
+
     parser.add_argument('--cache_dir', type=str, default=None, help='GAIA dataset cache dir path')
     parser.add_argument('--logging_filedir', type=str, default='log', help='GAIA dataset cache dir path')
     args = parser.parse_args()
