from fastapi import APIRouter, HTTPException
from pydantic import BaseModel,Field
from typing import Optional
from .bing_api import BingAPI
from .bing_api_v2 import BingAPIV2
import tiktoken

# 计算网页内容对gpt4来说的token数，如果token太多就用3.5做摘要或者用向量数据库检索最相关的片段
def num_tokens_from_string(string: str) -> int:
    """Returns the number of tokens in a text string."""
    encoding = tiktoken.encoding_for_model('gpt-4-1106-preview')
    num_tokens = len(encoding.encode(string))
    return num_tokens

router = APIRouter()

bing_api = BingAPI('885e62a126554fb390af88ae31d2c8ff')
bing_api_v2 = BingAPIV2()

# class QueryItem(BaseModel):
#     query: str

# class PageItem(BaseModel):
#     url: str

class QueryItemV2(BaseModel):
    query: str
    top_k: Optional[int] = Field(None)
class PageItemV2(BaseModel):
    url: str
    query: Optional[str] = Field(None)

# @router.get("/tools/bing/search")
# async def bing_search(item: QueryItem):
#     try:
#         search_results = bing_api.search(item.query)
#     except RuntimeError as e:
#         raise HTTPException(status_code=500, detail=str(e))
#     return search_results

# @router.get("/tools/bing/load_page")
# async def load_page(item: PageItem):
#     try:
#         page_loaded, page_detail = bing_api.load_page(item.url)
#     except RuntimeError as e:
#         raise HTTPException(status_code=500, detail=str(e))
#     if not page_loaded:
#         raise HTTPException(status_code=500, detail=page_detail)
#     return {"page_content": page_detail}

@router.get("/tools/bing/searchv2")
async def bing_search_v2(item: QueryItemV2):
    try:
        if item.top_k == None:
            item.top_k = 5
        search_results = bing_api_v2.search(item.query,item.top_k)
    except RuntimeError as e:
        raise HTTPException(status_code=500, detail=str(e))
    return search_results

@router.get("/tools/bing/load_pagev2")
async def load_page_v2(item: PageItemV2):
    result = {"page_content": ""}
    try:
        raw_page_content = bing_api_v2.load_page(item.url)
        page_token_num = num_tokens_from_string(raw_page_content)
        if(page_token_num <= 4096):
            result = {"page_content": raw_page_content}
        else:
            if item.query == None:
                summarized_page_content = bing_api_v2.summarize_loaded_page(raw_page_content)
                result = {"page_content": summarized_page_content}
            else:
                attended_content = bing_api_v2.attended_loaded_page(raw_page_content,item.query)
                result = {"page_content": attended_content}
    except RuntimeError as e:
        raise HTTPException(status_code=500, detail=str(e))
<<<<<<< HEAD
    if not page_loaded:
        raise HTTPException(status_code=500, detail=page_detail)
    return {"page_content": page_detail}
=======
    return result
>>>>>>> bca83db5
<|MERGE_RESOLUTION|>--- conflicted
+++ resolved
@@ -75,10 +75,4 @@
                 result = {"page_content": attended_content}
     except RuntimeError as e:
         raise HTTPException(status_code=500, detail=str(e))
-<<<<<<< HEAD
-    if not page_loaded:
-        raise HTTPException(status_code=500, detail=page_detail)
-    return {"page_content": page_detail}
-=======
-    return result
->>>>>>> bca83db5
+    return result